//===----------------------------------------------------------------------===//
//
// This source file is part of the APNSwift open source project
//
// Copyright (c) 2019 the APNSwift project authors
// Licensed under Apache License v2.0
//
// See LICENSE.txt for license information
// See CONTRIBUTORS.txt for the list of APNSwift project authors
//
// SPDX-License-Identifier: Apache-2.0
//
//===----------------------------------------------------------------------===//

import Foundation
import Logging
import NIO
import NIOHTTP2
import NIOSSL
import JWTKit

/// This is structure that provides the system with common configuration.
public struct APNSwiftConfiguration {
    public var authenticationMethod: AuthenticationMethod

    public enum AuthenticationMethod {
        public static func jwt(
            key: ECDSAKey,
            keyIdentifier: JWKIdentifier,
            teamIdentifier: String
        ) -> Self {
            let signers = JWTSigners()
            signers.use(.es256(key: key), kid: keyIdentifier, isDefault: true)
            return .jwt(signers, teamIdentifier: teamIdentifier, keyIdentifier: keyIdentifier.string)
        }

        /// Creates a new configuration for AuthenticationMethod with a PEM key and certificate
        ///
        ///
        /// - Note:
        ///   You should only be using this constructor if you are sending a push due to a PassKit pass update.
        ///   For all other types of push notifications, please switch to the newer `.p8` file format.
        ///
        /// - Parameters:
        ///     - privateKeyPath: The path to your private key
        ///     - pemPath: The path to your certificate in PEM format
        ///     - pemPassword: The password for the private key
        public static func tls(
            privateKeyPath: String,
            pemPath: String,
            pemPassword: [UInt8]? = nil
        ) throws -> Self {
            let key: NIOSSLPrivateKey
            if let pemPassword = pemPassword {
                key = try NIOSSLPrivateKey(file: privateKeyPath, format: .pem) { $0(pemPassword) }
            } else {
                key = try NIOSSLPrivateKey(file: privateKeyPath, format: .pem)
            }
            let certificate = try NIOSSLCertificateSource.certificate(.init(file: pemPath, format: .pem))
            return .tls { configuration in
                configuration.privateKey = NIOSSLPrivateKeySource.privateKey(key)
                configuration.certificateVerification = .noHostnameVerification
                configuration.certificateChain = [certificate]
            }
        }

        /// Creates a new configuration for AuthenticationMethod with a PEM key and certificate
        ///
        /// Passhprase Generation:
        ///
        ///     let pwdCallback: NIOSSLPassphraseCallback = { callback in
        ///         callback("Your password here".utf8)
        ///     }
        ///
        /// - Note:
        ///   You should only be using this constructor if you are sending a push due to a PassKit pass update.
        ///   For all other types of push notifications, please switch to the newer `.p8` file format.
        ///
        /// - Parameters:
        ///   - privateKeyPath: The path to your private key
        ///   - pemPath: The path to your certificate in PEM format
        ///   - passphraseCallback: The callback which will generate the password for the keyfile.
        public static func tls<T>(
            privateKeyPath: String,
            pemPath: String,
            passphraseCallback: @escaping NIOSSLPassphraseCallback<T>
        ) throws -> Self
            where T: Collection, T.Element == UInt8
        {
            let key = try NIOSSLPrivateKey(file: privateKeyPath, format: .pem, passphraseCallback: passphraseCallback)
            let certificate = try NIOSSLCertificateSource.certificate(.init(file: pemPath, format: .pem))
            return .tls { configuration in
                configuration.privateKey = NIOSSLPrivateKeySource.privateKey(key)
                configuration.certificateVerification = .noHostnameVerification
                configuration.certificateChain = [certificate]
            }
        }

        /// Creates a new configuration for APNSwift with a PEM key and certificate
        ///
        /// Passhprase Generation:
        ///
        ///     let pwdCallback: NIOSSLPassphraseCallback = { callback in
        ///         callback("Your password here".utf8)
        ///     }
        ///
        /// - Note:
        ///   You should only be using this constructor if you are sending a push due to a PassKit pass update.
        ///   For all other types of push notifications, please switch to the newer `.p8` file format.
        /// - Parameters:
        ///     - keyBytes: The private key bytes
        ///     - certificateBytes: The certificate bytes in PEM format
        ///     - pemPassword: The password for the private key
        public static func tls(
            keyBytes: [UInt8],
            certificateBytes: [UInt8],
            pemPassword: [UInt8]? = nil
        ) throws -> Self {
            let key: NIOSSLPrivateKey
            if let pemPassword = pemPassword {
                key = try NIOSSLPrivateKey(bytes: keyBytes, format: .pem) { $0(pemPassword) }
            } else {
                key = try NIOSSLPrivateKey(bytes: keyBytes, format: .pem)
            }
            let certificate = try NIOSSLCertificateSource.certificate(.init(bytes: certificateBytes, format: .pem))
            return .tls { configuration in
                configuration.privateKey = NIOSSLPrivateKeySource.privateKey(key)
                configuration.certificateVerification = .noHostnameVerification
                configuration.certificateChain = [certificate]
            }
        }

        /// Creates a new configuration for APNSwift with a PEM key and certificate
        ///
        /// Passhprase Generation:
        ///
        ///     let pwdCallback: NIOSSLPassphraseCallback = { callback in
        ///         callback("Your password here".utf8)
        ///     }
        ///
        /// - Note:
        ///   You should only be using this constructor if you are sending a push due to a PassKit pass update.
        ///   For all other types of push notifications, please switch to the newer `.p8` file format.
        /// - Parameters:
        ///   - keyBytes: The private key bytes
        ///   - certificateBytes: The certificate bytes in PEM format
        ///   - passphraseCallback: The callback which will generate the password for the keyfile.
        public static func tls<T>(
            keyBytes: [UInt8],
            certificateBytes: [UInt8],
            passphraseCallback: @escaping NIOSSLPassphraseCallback<T>
        ) throws -> Self
            where T: Collection, T.Element == UInt8
        {
            let key = try NIOSSLPrivateKey(bytes: keyBytes, format: .pem, passphraseCallback: passphraseCallback)
            let certificate = try NIOSSLCertificateSource.certificate(.init(bytes: certificateBytes, format: .pem))
            return .tls { configuration in
                configuration.privateKey = NIOSSLPrivateKeySource.privateKey(key)
                configuration.certificateVerification = .noHostnameVerification
                configuration.certificateChain = [certificate]
            }
        }

<<<<<<< HEAD
        case jwt(JWTSigners, teamIdentifier: String)
        case tls((inout TLSConfiguration) -> ())
=======
        case jwt(JWTSigners, teamIdentifier: String, keyIdentifier: String)
        case tls(TLSConfiguration)
>>>>>>> ea0a1d37
    }

    public var topic: String
    public var environment: Environment
    internal var logger: Logger?

    public var url: URL {
        switch environment {
        case .production:
            return URL(string: "https://api.push.apple.com")!
        case .sandbox:
            return URL(string: "https://api.development.push.apple.com")!
        }
    }

    internal func makeBearerTokenFactory(on eventLoop: EventLoop) -> APNSwiftBearerTokenFactory? {
        switch self.authenticationMethod {
        case .jwt(let signers, let teamIdentifier, let keyIdentifier):
            return .init(
                eventLoop: eventLoop,
                signers: signers,
                teamIdentifier: teamIdentifier,
                keyIdentifier: keyIdentifier,
                logger: self.logger
            )
        case .tls:
            return nil
        }
    }

    public init(
        authenticationMethod: AuthenticationMethod,
        topic: String,
        environment: APNSwiftConfiguration.Environment,
        logger: Logger? = nil
    ) {
        self.topic = topic
        self.authenticationMethod = authenticationMethod
        self.environment = environment
        if var logger = logger {
            logger[metadataKey: "origin"] = "APNSwift"
            self.logger = logger
        }
    }
}

extension APNSwiftConfiguration {
    public enum Environment {
        case production
        case sandbox
    }
}

extension APNSwiftConnection {
    public enum PushType: String {
        case alert
        case background
    }
}<|MERGE_RESOLUTION|>--- conflicted
+++ resolved
@@ -161,13 +161,8 @@
             }
         }
 
-<<<<<<< HEAD
-        case jwt(JWTSigners, teamIdentifier: String)
+        case jwt(JWTSigners, teamIdentifier: String, keyIdentifier: String)
         case tls((inout TLSConfiguration) -> ())
-=======
-        case jwt(JWTSigners, teamIdentifier: String, keyIdentifier: String)
-        case tls(TLSConfiguration)
->>>>>>> ea0a1d37
     }
 
     public var topic: String
